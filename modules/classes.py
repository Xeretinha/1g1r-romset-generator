import sys
from json.encoder import JSONEncoder
from pathlib import Path
from threading import Lock, Thread
from typing import Optional, List, Pattern, TextIO, Tuple, Any, NamedTuple

from modules.datafile import rom
from modules.utils import check_in_pattern_list, trim_to, available_columns


class IndexedThread(Thread):

    def __init__(
            self,
            index: int,
            group=None,
            target=None,
            name=None,
            args=(),
            kwargs=None,
            *,
            daemon=None):
        super().__init__(group, target, name, args, kwargs, daemon=daemon)
        self.index = index


<<<<<<< HEAD
class FileData(NamedTuple):
    size: int
    path: str
=======
class FileData:
    def __init__(self, size: int, path: Path):
        self.size = size
        self.path = path
>>>>>>> 945b00ba

    @staticmethod
    def get_size(file_data: 'FileData') -> int:
        return file_data.size


class Score(NamedTuple):
    region: int
    languages: int
    revision: List[int]
    version: List[int]
    sample: List[int]
    demo: List[int]
    beta: List[int]
    proto: List[int]


class GameEntry:
    def __init__(
            self,
            is_bad: bool,
            is_prerelease: bool,
            region: str,
            languages: List[str],
            input_index: int,
            revision: str,
            version: str,
            sample: str,
            demo: str,
            beta: str,
            proto: str,
            is_parent: bool,
            name: str,
            roms: List[rom]):
        self.is_bad = is_bad
        self.is_prerelease = is_prerelease
        self.region = region
        self.languages = languages
        self.input_index = input_index
        self.revision = revision
        self.version = version
        self.sample = sample
        self.demo = demo
        self.beta = beta
        self.proto = proto
        self.is_parent = is_parent
        self.name = name
        self.roms = roms
        self.score: Optional[Score] = None

    @staticmethod
    def get_revision(g: 'GameEntry') -> str:
        return g.revision

    @staticmethod
    def get_version(g: 'GameEntry') -> str:
        return g.version

    @staticmethod
    def get_sample(g: 'GameEntry') -> str:
        return g.sample

    @staticmethod
    def get_demo(g: 'GameEntry') -> str:
        return g.demo

    @staticmethod
    def get_beta(g: 'GameEntry') -> str:
        return g.beta

    @staticmethod
    def get_proto(g: 'GameEntry') -> str:
        return g.proto

    @staticmethod
    def set_revision(g: 'GameEntry', revision: str) -> None:
        g.revision = revision

    @staticmethod
    def set_version(g: 'GameEntry', version: str) -> None:
        g.version = version

    @staticmethod
    def set_sample(g: 'GameEntry', sample: str) -> None:
        g.sample = sample

    @staticmethod
    def set_demo(g: 'GameEntry', demo: str) -> None:
        g.demo = demo

    @staticmethod
    def set_beta(g: 'GameEntry', beta: str) -> None:
        g.beta = beta

    @staticmethod
    def set_proto(g: 'GameEntry', proto: str) -> None:
        g.proto = proto


class GameEntryKeyGenerator(NamedTuple):
    prioritize_languages: bool
    prefer_prereleases: bool
    prefer_parents: bool
    input_order: bool
    prefer: List[Pattern]
    avoid: List[Pattern]

    def generate(self, g: GameEntry) -> Tuple:
        return (
            g.is_bad,
            self.prefer_prereleases ^ g.is_prerelease,
            check_in_pattern_list(g.name, self.avoid),
            g.score.languages if self.prioritize_languages else g.score.region,
            g.score.region if self.prioritize_languages else g.score.languages,
            self.prefer_parents and not g.is_parent,
            g.input_index if self.input_order else 0,
            not check_in_pattern_list(g.name, self.prefer),
            g.score.revision,
            g.score.version,
            g.score.sample,
            g.score.demo,
            g.score.beta,
            g.score.proto,
            -len(g.languages),
            not g.is_parent)


class RegionData(NamedTuple):
    code: str
    pattern: Optional[Pattern[str]]
    languages: List[str]


class MultiThreadedProgressBar:
    def __init__(
            self,
            count: int,
            num_threads: int,
            prefix: str = '',
            size: int = 60):
        self.lock = Lock()
        self.__num_threads = num_threads
        self.__count = count
        self.__prefix = prefix
        self.__size = size
        self.__curr = 0
        self.__max_num_len = len('%i' % self.__count)

    def __internal_print(self, output_file):
        for_print = '%s [%s] %*i/%i' % (
            self.__prefix,
            '%s%s',
            self.__max_num_len,
            self.__curr,
            self.__count)
        size = max(0, min(self.__size, available_columns(for_print) + 4))
        x = int(size * self.__curr / self.__count)
        print(
            for_print % (
                '#' * x,
                '.' * (size - x)) + '\033[K',
            end='\r',
            file=output_file)

    def init(self, output_file: TextIO = sys.stderr):
        with self.lock:
            for i in range(0, self.__num_threads):
                print(
                    'Thread %i: INITIALIZED\033[K' % (i + 1),
                    file=output_file)
                self.__internal_print(output_file)

    def print_bar(
            self,
            increase: int = 1,
            output_file: TextIO = sys.stderr) -> None:
        with self.lock:
            self.__curr += increase
            self.__internal_print(output_file)

    def print_thread(
            self,
            thread: int,
            item: Any,
            output_file: TextIO = sys.stderr) -> None:
        with self.lock:
            for_print = 'Thread %i: ' % (thread + 1)
            diff = (self.__num_threads - thread)
            print(
                '\r'
                '\033[%iA'
                '%s'
                '%s'
                '\033[K'
                '\r'
                '\033[%iB' % (
                    diff,
                    for_print,
                    trim_to(item, available_columns(for_print)),
                    diff),
                end='\r',
                file=output_file)


class CustomJsonEncoder(JSONEncoder):

    def default(self, o: Any) -> Any:
        if isinstance(o, tuple) \
                and hasattr(o, '_asdict') \
                and callable(o._asdict):
            return o._asdict()
        try:
            return super().default(o)
        except TypeError as e:
            if isinstance(o, rom):
                return {
                    ji: jj
                    for ji, jj in o.__dict__.items() if not ji.endswith('_')
                }
            if hasattr(o, '__dict__'):
                return o.__dict__
            raise e<|MERGE_RESOLUTION|>--- conflicted
+++ resolved
@@ -24,16 +24,10 @@
         self.index = index
 
 
-<<<<<<< HEAD
-class FileData(NamedTuple):
-    size: int
-    path: str
-=======
 class FileData:
     def __init__(self, size: int, path: Path):
         self.size = size
         self.path = path
->>>>>>> 945b00ba
 
     @staticmethod
     def get_size(file_data: 'FileData') -> int:
